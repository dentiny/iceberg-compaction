use std::any::Any;
use std::collections::BinaryHeap;
use std::pin::Pin;
use std::sync::Arc;
use std::vec;

use async_stream::try_stream;
use datafusion::arrow::array::{Int64Array, RecordBatch, StringArray};
use datafusion::arrow::datatypes::{Field, Schema, SchemaRef as ArrowSchemaRef};
use datafusion::error::Result as DFResult;
use datafusion::execution::{SendableRecordBatchStream, TaskContext};
use datafusion::physical_expr::EquivalenceProperties;
use datafusion::physical_plan::execution_plan::{Boundedness, EmissionType};
use datafusion::physical_plan::stream::RecordBatchStreamAdapter;
use datafusion::physical_plan::{DisplayAs, ExecutionPlan, Partitioning, PlanProperties};
use datafusion::prelude::Expr;
use futures::{Stream, StreamExt, TryStreamExt};
use iceberg::arrow::ArrowReaderBuilder;
use iceberg::expr::Predicate;
use iceberg::io::FileIO;
use iceberg::scan::FileScanTask;
use iceberg_datafusion::physical_plan::expr_to_predicate::convert_filters_to_predicate;
use iceberg_datafusion::to_datafusion_error;

use super::SEQ_NUM;

/// An execution plan for scanning iceberg file scan tasks
#[derive(Debug)]
pub(crate) struct IcebergFileTaskScan {
    file_scan_tasks_group: Vec<Vec<FileScanTask>>,
    plan_properties: PlanProperties,
    projection: Option<Vec<String>>,
    predicates: Option<Predicate>,
    file_io: FileIO,
    need_seq_num: bool,
    need_file_path_and_pos: bool,
}

impl IcebergFileTaskScan {
    #[allow(clippy::too_many_arguments)]
    pub(crate) fn new(
        file_scan_tasks: Vec<FileScanTask>,
        schema: ArrowSchemaRef,
        projection: Option<&Vec<usize>>,
        filters: &[Expr],
        file_io: &FileIO,
        need_seq_num: bool,
        need_file_path_and_pos: bool,
        batch_parallelism: usize,
    ) -> Self {
        let output_schema = match projection {
            None => schema.clone(),
            Some(projection) => Arc::new(schema.project(projection).unwrap()),
        };
        let file_scan_tasks_group = split_n_vecs(file_scan_tasks, batch_parallelism);
        let plan_properties =
            Self::compute_properties(output_schema.clone(), file_scan_tasks_group.len());
        let projection = get_column_names(schema.clone(), projection);
        let predicates = convert_filters_to_predicate(filters);

        Self {
            file_scan_tasks_group,
            plan_properties,
            projection,
            predicates,
            file_io: file_io.clone(),
            need_seq_num,
            need_file_path_and_pos,
        }
    }

    /// Computes [`PlanProperties`] used in query optimization.
    fn compute_properties(schema: ArrowSchemaRef, partitioning_size: usize) -> PlanProperties {
        // TODO:
        // This is more or less a placeholder, to be replaced
        // once we support output-partitioning
        PlanProperties::new(
            EquivalenceProperties::new(schema),
            Partitioning::UnknownPartitioning(partitioning_size),
            EmissionType::Incremental,
            Boundedness::Bounded,
        )
    }
}

<<<<<<< HEAD
/// Uniformly distribute scan tasks to compute nodes.
/// It's deterministic so that it can best utilize the data locality.
///
/// # Arguments
/// * `file_scan_tasks`: The file scan tasks to be split.
/// * `split_num`: The number of splits to be created.
///
/// This algorithm is based on a min-heap. It will push all groups into the heap, and then pop the smallest group and add the file scan task to it.
/// Ensure that the total length of each group is as balanced as possible.
/// The time complexity is O(n log k), where n is the number of file scan tasks and k is the number of splits.
/// The space complexity is O(k), where k is the number of splits.
/// The algorithm is stable, so the order of the file scan tasks will be preserved.
fn split_n_vecs(file_scan_tasks: Vec<FileScanTask>, split_num: usize) -> Vec<Vec<FileScanTask>> {
    use std::cmp::{Ordering, Reverse};

=======
/// Splits a list of file scan tasks into a list of groups
fn split_n_vecs(
    file_scan_tasks: Vec<FileScanTask>,
    max_split_num: usize,
) -> Vec<Vec<FileScanTask>> {
>>>>>>> 4b13a814
    #[derive(Default)]
    struct FileScanTaskGroup {
        idx: usize,
        tasks: Vec<FileScanTask>,
        total_length: u64,
    }

    impl Ord for FileScanTaskGroup {
        fn cmp(&self, other: &Self) -> Ordering {
            // when total_length is the same, we will sort by index
            if self.total_length == other.total_length {
                self.idx.cmp(&other.idx)
            } else {
                self.total_length.cmp(&other.total_length)
            }
        }
    }

    impl PartialOrd for FileScanTaskGroup {
        fn partial_cmp(&self, other: &Self) -> Option<Ordering> {
            Some(self.cmp(other))
        }
    }

    impl Eq for FileScanTaskGroup {}

    impl PartialEq for FileScanTaskGroup {
        fn eq(&self, other: &Self) -> bool {
            self.total_length == other.total_length
        }
    }

    let mut heap = BinaryHeap::new();
    // push all groups into heap
    for idx in 0..split_num {
        heap.push(Reverse(FileScanTaskGroup {
            idx,
            tasks: vec![],
            total_length: 0,
        }));
    }

    for file_task in file_scan_tasks {
        let mut group = heap.peek_mut().unwrap();
        group.0.total_length += file_task.length;
        group.0.tasks.push(file_task);
    }

    // convert heap into vec and extract tasks
    heap.into_vec()
        .into_iter()
        .map(|reverse_group| reverse_group.0.tasks)
        .collect()
}

impl ExecutionPlan for IcebergFileTaskScan {
    fn name(&self) -> &str {
        "IcebergFileTaskScan"
    }

    fn as_any(&self) -> &dyn Any {
        self
    }

    fn children(&self) -> Vec<&Arc<(dyn ExecutionPlan + 'static)>> {
        vec![]
    }

    fn with_new_children(
        self: Arc<Self>,
        _children: Vec<Arc<dyn ExecutionPlan>>,
    ) -> DFResult<Arc<dyn ExecutionPlan>> {
        Ok(self)
    }

    fn properties(&self) -> &PlanProperties {
        &self.plan_properties
    }

    fn execute(
        &self,
        partition: usize,
        _context: Arc<TaskContext>,
    ) -> DFResult<SendableRecordBatchStream> {
        let fut = get_batch_stream(
            self.file_io.clone(),
            self.file_scan_tasks_group[partition].clone(),
            self.need_seq_num,
            self.need_file_path_and_pos,
        );
        let stream = futures::stream::once(fut).try_flatten();

        Ok(Box::pin(RecordBatchStreamAdapter::new(
            self.schema(),
            stream,
        )))
    }
}

/// Gets a stream of record batches from a list of file scan tasks
async fn get_batch_stream(
    file_io: FileIO,
    file_scan_tasks: Vec<FileScanTask>,
    need_seq_num: bool,
    need_file_path_and_pos: bool,
) -> DFResult<Pin<Box<dyn Stream<Item = DFResult<RecordBatch>> + Send>>> {
    let stream = try_stream! {
        for task in file_scan_tasks {
            let file_path = task.data_file_path.clone();
            let data_file_content = task.data_file_content;
            let sequence_number = task.sequence_number;
            let task_stream = futures::stream::iter(vec![Ok(task)]).boxed();
            let arrow_reader_builder = ArrowReaderBuilder::new(file_io.clone());
            let mut batch_stream = arrow_reader_builder.build()
                .read(task_stream)
                .await
                .map_err(to_datafusion_error)?;
            let mut index_start = 0;
            while let Some(batch) = batch_stream.next().await {
                let mut batch = batch.map_err(to_datafusion_error)?;
                let batch = match data_file_content {
                    iceberg::spec::DataContentType::Data => {
                        // add sequence number if needed
                        if need_seq_num {
                            batch = add_seq_num_into_batch(batch, sequence_number)?;
                        }
                        // add file path and position if needed
                        if need_file_path_and_pos {
                            batch = add_file_path_pos_into_batch(batch, &file_path, index_start)?;
                            index_start += batch.num_rows() as i64;
                        }
                        batch
                    }
                    iceberg::spec::DataContentType::PositionDeletes => {
                        batch
                    },
                    iceberg::spec::DataContentType::EqualityDeletes => {
                        add_seq_num_into_batch(batch, sequence_number)?
                    },
                };
                yield batch;
            }
        }
    };
    Ok(Box::pin(stream))
}

/// Adds a sequence number column to a record batch
fn add_seq_num_into_batch(batch: RecordBatch, seq_num: i64) -> DFResult<RecordBatch> {
    let schema = batch.schema();
    let seq_num_field = Arc::new(Field::new(
        SEQ_NUM,
        datafusion::arrow::datatypes::DataType::Int64,
        false,
    ));
    let mut new_fields = schema.fields().to_vec();
    new_fields.push(seq_num_field);
    let new_schema = Arc::new(Schema::new(new_fields));

    let mut columns = batch.columns().to_vec();
    columns.push(Arc::new(Int64Array::from(vec![seq_num; batch.num_rows()])));
    RecordBatch::try_new(new_schema, columns)
        .map_err(|e| datafusion::error::DataFusionError::ArrowError(e, None))
}

/// Adds a file path and position column to a record batch
fn add_file_path_pos_into_batch(
    batch: RecordBatch,
    file_path: &str,
    index_start: i64,
) -> DFResult<RecordBatch> {
    let schema = batch.schema();
    let file_path_field = Arc::new(Field::new(
        "file_path",
        datafusion::arrow::datatypes::DataType::Utf8,
        false,
    ));
    let pos_field = Arc::new(Field::new(
        "pos",
        datafusion::arrow::datatypes::DataType::Int64,
        false,
    ));
    let mut new_fields = schema.fields().to_vec();
    new_fields.push(file_path_field);
    new_fields.push(pos_field);
    let new_schema = Arc::new(Schema::new(new_fields));

    let mut columns = batch.columns().to_vec();
    columns.push(Arc::new(StringArray::from(vec![
        file_path;
        batch.num_rows()
    ])));
    columns.push(Arc::new(Int64Array::from_iter(
        (index_start..(index_start + batch.num_rows() as i64)).collect::<Vec<i64>>(),
    )));
    RecordBatch::try_new(new_schema, columns)
        .map_err(|e| datafusion::error::DataFusionError::ArrowError(e, None))
}

impl DisplayAs for IcebergFileTaskScan {
    fn fmt_as(
        &self,
        _t: datafusion::physical_plan::DisplayFormatType,
        f: &mut std::fmt::Formatter,
    ) -> std::fmt::Result {
        write!(
            f,
            "IcebergTableScan projection:[{}] predicate:[{}]",
            self.projection
                .clone()
                .map_or(String::new(), |v| v.join(",")),
            self.predicates
                .clone()
                .map_or(String::from(""), |p| format!("{}", p))
        )
    }
}

pub fn get_column_names(
    schema: ArrowSchemaRef,
    projection: Option<&Vec<usize>>,
) -> Option<Vec<String>> {
    projection.map(|v| {
        v.iter()
            .map(|p| schema.field(*p).name().clone())
            .collect::<Vec<String>>()
    })
}

#[cfg(test)]
mod tests {
    use super::*;
    use iceberg::scan::FileScanTask;
    use iceberg::spec::{DataContentType, Schema};
    use std::sync::Arc;

    fn create_file_scan_task(length: u64, file_id: u64) -> FileScanTask {
        FileScanTask {
            length,
            start: 0,
            record_count: Some(0),
            data_file_path: format!("test_{}.parquet", file_id),
            data_file_content: DataContentType::Data,
            data_file_format: iceberg::spec::DataFileFormat::Parquet,
            schema: Arc::new(Schema::builder().build().unwrap()),
            project_field_ids: vec![],
            predicate: None,
            deletes: vec![],
            sequence_number: 0,
            equality_ids: vec![],
        }
    }

    #[test]
    fn test_split_n_vecs_basic() {
        let file_scan_tasks = (1..=12)
            .map(|i| create_file_scan_task(i + 100, i))
            .collect::<Vec<_>>();

        let groups = split_n_vecs(file_scan_tasks, 3);

        assert_eq!(groups.len(), 3);

        let group_lengths: Vec<u64> = groups
            .iter()
            .map(|group| group.iter().map(|task| task.length).sum())
            .collect();

        let max_length = *group_lengths.iter().max().unwrap();
        let min_length = *group_lengths.iter().min().unwrap();
        assert!(max_length - min_length <= 10, "Groups should be balanced");

        let total_tasks: usize = groups.iter().map(|group| group.len()).sum();
        assert_eq!(total_tasks, 12);
    }

    #[test]
    fn test_split_n_vecs_empty() {
        let file_scan_tasks = Vec::new();
        let groups = split_n_vecs(file_scan_tasks, 3);
        assert_eq!(groups.len(), 3);
        assert!(groups.iter().all(|group| group.is_empty()));
    }

    #[test]
    fn test_split_n_vecs_single_task() {
        let file_scan_tasks = vec![create_file_scan_task(100, 1)];
        let groups = split_n_vecs(file_scan_tasks, 3);
        assert_eq!(groups.len(), 3);
        assert_eq!(groups.iter().filter(|group| !group.is_empty()).count(), 1);
    }

    #[test]
    fn test_split_n_vecs_uneven_distribution() {
        let file_scan_tasks = vec![
            create_file_scan_task(1000, 1),
            create_file_scan_task(100, 2),
            create_file_scan_task(100, 3),
            create_file_scan_task(100, 4),
            create_file_scan_task(100, 5),
        ];

        let groups = split_n_vecs(file_scan_tasks, 2);
        assert_eq!(groups.len(), 2);

        let group_with_large_task = groups
            .iter()
            .find(|group| group.iter().any(|task| task.length == 1000))
            .unwrap();
        assert_eq!(group_with_large_task.len(), 1);
    }

    #[test]
    fn test_split_n_vecs_same_files_distribution() {
        let file_scan_tasks = vec![
            create_file_scan_task(100, 1),
            create_file_scan_task(100, 2),
            create_file_scan_task(100, 3),
            create_file_scan_task(100, 4),
            create_file_scan_task(100, 5),
            create_file_scan_task(100, 6),
            create_file_scan_task(100, 7),
            create_file_scan_task(100, 8),
        ];

        let groups = split_n_vecs(file_scan_tasks.clone(), 4)
            .iter()
            .map(|g| {
                g.iter()
                    .map(|task| task.data_file_path.clone())
                    .collect::<Vec<_>>()
            })
            .collect::<Vec<_>>();

        for _ in 0..10000 {
            let groups_2 = split_n_vecs(file_scan_tasks.clone(), 4)
                .iter()
                .map(|g| {
                    g.iter()
                        .map(|task| task.data_file_path.clone())
                        .collect::<Vec<_>>()
                })
                .collect::<Vec<_>>();

            assert_eq!(groups, groups_2);
        }
    }
}<|MERGE_RESOLUTION|>--- conflicted
+++ resolved
@@ -83,7 +83,6 @@
     }
 }
 
-<<<<<<< HEAD
 /// Uniformly distribute scan tasks to compute nodes.
 /// It's deterministic so that it can best utilize the data locality.
 ///
@@ -99,13 +98,6 @@
 fn split_n_vecs(file_scan_tasks: Vec<FileScanTask>, split_num: usize) -> Vec<Vec<FileScanTask>> {
     use std::cmp::{Ordering, Reverse};
 
-=======
-/// Splits a list of file scan tasks into a list of groups
-fn split_n_vecs(
-    file_scan_tasks: Vec<FileScanTask>,
-    max_split_num: usize,
-) -> Vec<Vec<FileScanTask>> {
->>>>>>> 4b13a814
     #[derive(Default)]
     struct FileScanTaskGroup {
         idx: usize,
