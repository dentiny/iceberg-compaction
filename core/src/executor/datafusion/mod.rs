<<<<<<< HEAD
use crate::error::Result;
=======
/*
 * Copyright 2025 IC
 *
 * Licensed under the Apache License, Version 2.0 (the "License");
 * you may not use this file except in compliance with the License.
 * You may obtain a copy of the License at
 *
 *     http://www.apache.org/licenses/LICENSE-2.0
 *
 * Unless required by applicable law or agreed to in writing, software
 * distributed under the License is distributed on an "AS IS" BASIS,
 * WITHOUT WARRANTIES OR CONDITIONS OF ANY KIND, either express or implied.
 * See the License for the specific language governing permissions and
 * limitations under the License.
 */

>>>>>>> bc917e26
use ::datafusion::{
    parquet::file::properties::WriterProperties,
    prelude::{SessionConfig, SessionContext},
};
use async_trait::async_trait;
use file_scan_task_table_provider::IcebergFileScanTaskTableProvider;
use futures::{StreamExt, future::try_join_all};
use iceberg::{
    arrow::schema_to_arrow_schema,
    io::FileIO,
    scan::FileScanTask,
    spec::{DataFile, NestedField, PartitionSpec, PrimitiveType, Schema, Type},
    writer::{
        base_writer::data_file_writer::{ DataFileWriterBuilder}, file_writer::{
            location_generator::{DefaultFileNameGenerator, DefaultLocationGenerator}, ParquetWriterBuilder
        }, function_writer::fanout_partition_writer::{FanoutPartitionWriterBuilder}, IcebergWriter, IcebergWriterBuilder
    },
};
use sqlx::types::Uuid;
use std::sync::Arc;
use tokio::task::JoinHandle;

use crate::CompactionError;

use super::{
    CompactionExecutor, InputFileScanTasks, RewriteFilesRequest, RewriteFilesResponse,
    RewriteFilesStat,
};
pub mod file_scan_task_table_provider;
pub mod iceberg_file_task_scan;
pub mod sql_builder;

const SEQ_NUM: &str = "seq_num";
const FILE_PATH: &str = "file_path";
const POS: &str = "pos";
const DATA_FILE_TABLE: &str = "data_file_table";
const POSITION_DELETE_TABLE: &str = "position_delete_table";
const EQUALITY_DELETE_TABLE: &str = "equality_delete_table";
const DEFAULT_PREFIX: &str = "10";

pub struct DataFusionExecutor {}

#[async_trait]
impl CompactionExecutor for DataFusionExecutor {
<<<<<<< HEAD
    async fn rewrite_files(request: RewriteFilesRequest) -> Result<RewriteFilesResponse> {
        let RewriteFilesRequest {
            file_io,
            schema,
            input_file_scan_tasks,
            config,
            dir_path,
        } = request;
=======
    async fn rewrite_files(
        file_io: FileIO,
        schema: Arc<Schema>,
        input_file_scan_tasks: InputFileScanTasks,
        config: Arc<CompactionConfig>,
        dir_path: String,
        partition_spec: Arc<PartitionSpec>,
    ) -> Result<CompactionResult, CompactionError> {
>>>>>>> bc917e26
        let batch_parallelism = config.batch_parallelism.unwrap_or(4);
        let target_partitions = config.target_partitions.unwrap_or(4);
        let data_file_prefix = config
            .data_file_prefix
            .clone()
            .unwrap_or(DEFAULT_PREFIX.to_owned());
        let mut session_config = SessionConfig::new();
        session_config = session_config.with_target_partitions(target_partitions);
        let ctx = SessionContext::new_with_config(session_config);

        let mut stat = RewriteFilesStat::default();
        let rewritten_files_count = input_file_scan_tasks.input_files_count();

        let InputFileScanTasks {
            data_files,
            position_delete_files,
            equality_delete_files,
        } = input_file_scan_tasks;

        let mut data_fusion_task_context = DataFusionTaskContext::builder()?
            .with_schema(schema)
            .with_datafile(data_files)
            .with_position_delete_files(position_delete_files)
            .with_equality_delete_files(equality_delete_files)
            .build()?;

        let need_seq_num = data_fusion_task_context.need_seq_num();
        let need_file_path_and_pos = data_fusion_task_context.need_file_path_and_pos();

        let data_file_schema = data_fusion_task_context.data_file_schema.take().unwrap();
        let input_schema = data_fusion_task_context.input_schema.take().unwrap();

        // register data file table provider
        Self::register_data_table_provider(
            &data_file_schema,
            data_fusion_task_context.data_files.take().unwrap(),
            file_io.clone(),
            &ctx,
            DATA_FILE_TABLE,
            need_seq_num,
            need_file_path_and_pos,
            batch_parallelism,
        )?;

        if let Some(position_delete_schema) = data_fusion_task_context.position_delete_schema.take()
        {
            Self::register_delete_table_provider(
                &position_delete_schema,
                data_fusion_task_context
                    .position_delete_files
                    .take()
                    .unwrap(),
                file_io.clone(),
                &ctx,
                POSITION_DELETE_TABLE,
                batch_parallelism,
            )?;
        }

        if let Some(equality_delete_schema) = data_fusion_task_context.equality_delete_schema.take()
        {
            Self::register_delete_table_provider(
                &equality_delete_schema,
                data_fusion_task_context
                    .equality_delete_files
                    .take()
                    .unwrap(),
                file_io.clone(),
                &ctx,
                EQUALITY_DELETE_TABLE,
                batch_parallelism,
            )?;
        }

        let arc_input_schema = Arc::new(input_schema);

        let df = ctx.sql(&data_fusion_task_context.merge_on_read_sql).await?;
        let batchs = df.execute_stream_partitioned().await?;
        let mut futures = Vec::with_capacity(batch_parallelism);
        // build iceberg writer for each partition
        for mut batch in batchs {
            let dir_path = dir_path.clone();
            let schema = arc_input_schema.clone();
            let data_file_prefix = data_file_prefix.clone();
            let file_io = file_io.clone();
<<<<<<< HEAD
            let future: JoinHandle<Result<Vec<iceberg::spec::DataFile>>> =
                tokio::spawn(async move {
                    let mut data_file_writer =
                        Self::build_iceberg_writer(data_file_prefix, dir_path, schema, file_io)
                            .await?;
                    while let Some(b) = batch.as_mut().next().await {
                        data_file_writer.write(b?).await?;
                    }
                    let data_files = data_file_writer.close().await?;
                    Ok(data_files)
                });
=======
            let partition_spec = partition_spec.clone();
            let future: JoinHandle<
                std::result::Result<Vec<iceberg::spec::DataFile>, CompactionError>,
            > = tokio::spawn(async move {
                let mut data_file_writer =
                    Self::build_iceberg_writer(data_file_prefix, dir_path, schema, file_io,partition_spec).await?;
                while let Some(b) = batch.as_mut().next().await {
                    data_file_writer.write(b?).await?;
                }
                let data_files = data_file_writer.close().await?;
                Ok(data_files)
            });
>>>>>>> bc917e26
            futures.push(future);
        }
        // collect all data files from all partitions
        let output_data_files: Vec<DataFile> = try_join_all(futures)
            .await
            .map_err(|e| CompactionError::Execution(e.to_string()))?
            .into_iter()
            .map(|res| res.map(|v| v.into_iter()))
            .collect::<Result<Vec<_>>>()
            .map(|iters| iters.into_iter().flatten().collect())?;

        stat.added_files_count = output_data_files.len() as u32;
        stat.rewritten_bytes = output_data_files
            .iter()
            .map(|f| f.file_size_in_bytes())
            .sum();
        stat.rewritten_files_count = rewritten_files_count;

        Ok(RewriteFilesResponse {
            data_files: output_data_files,
            stat,
        })
    }
}

impl DataFusionExecutor {
    #[allow(clippy::too_many_arguments)]
    fn register_data_table_provider(
        schema: &Schema,
        file_scan_tasks: Vec<FileScanTask>,
        file_io: FileIO,
        ctx: &SessionContext,
        table_name: &str,
        need_seq_num: bool,
        need_file_path_and_pos: bool,
        batch_parallelism: usize,
    ) -> Result<()> {
        Self::register_table_provider_impl(
            schema,
            file_scan_tasks,
            file_io,
            ctx,
            table_name,
            need_seq_num,
            need_file_path_and_pos,
            batch_parallelism,
        )
    }

    fn register_delete_table_provider(
        schema: &Schema,
        file_scan_tasks: Vec<FileScanTask>,
        file_io: FileIO,
        ctx: &SessionContext,
        table_name: &str,
        batch_parallelism: usize,
    ) -> Result<()> {
        Self::register_table_provider_impl(
            schema,
            file_scan_tasks,
            file_io,
            ctx,
            table_name,
            false,
            false,
            batch_parallelism,
        )
    }

    #[allow(clippy::too_many_arguments)]
    fn register_table_provider_impl(
        schema: &Schema,
        file_scan_tasks: Vec<FileScanTask>,
        file_io: FileIO,
        ctx: &SessionContext,
        table_name: &str,
        need_seq_num: bool,
        need_file_path_and_pos: bool,
        batch_parallelism: usize,
    ) -> Result<()> {
        let schema = schema_to_arrow_schema(schema)?;
        let data_file_table_provider = IcebergFileScanTaskTableProvider::new(
            file_scan_tasks,
            Arc::new(schema),
            file_io,
            need_seq_num,
            need_file_path_and_pos,
            batch_parallelism,
        );

        ctx.register_table(table_name, Arc::new(data_file_table_provider))
            .unwrap();
        Ok(())
    }

    async fn build_iceberg_writer(
        data_file_prefix: String,
        dir_path: String,
        schema: Arc<Schema>,
        file_io: FileIO,
        partition_spec: Arc<PartitionSpec>,
    ) -> Result<
<<<<<<< HEAD
        DataFileWriter<ParquetWriterBuilder<DefaultLocationGenerator, DefaultFileNameGenerator>>,
=======
        Box<dyn IcebergWriter>,
        CompactionError,
>>>>>>> bc917e26
    > {
        let location_generator = DefaultLocationGenerator { dir_path };
        let unique_uuid_suffix = Uuid::now_v7();
        let file_name_generator = DefaultFileNameGenerator::new(
            data_file_prefix,
            Some(unique_uuid_suffix.to_string()),
            iceberg::spec::DataFileFormat::Parquet,
        );

        let parquet_writer_builder = ParquetWriterBuilder::new(
            WriterProperties::default(),
            schema.clone(),
            file_io,
            location_generator,
            file_name_generator,
        );
        let data_file_builder =
            DataFileWriterBuilder::new(parquet_writer_builder, None, partition_spec.spec_id());
            let iceberg_output_writer =if partition_spec.fields().is_empty() {
                Box::new(data_file_builder.build().await?) as Box<dyn IcebergWriter>
            } else {
                Box::new(FanoutPartitionWriterBuilder::new(
                                    data_file_builder,
                                    partition_spec.clone(), 
                                    schema,
                                )?.build().await?) as Box<dyn IcebergWriter>
            };
        Ok(iceberg_output_writer)
    }
}

struct DataFusionTaskContext {
    pub(crate) data_file_schema: Option<Schema>,
    pub(crate) input_schema: Option<Schema>,
    pub(crate) data_files: Option<Vec<FileScanTask>>,
    pub(crate) position_delete_files: Option<Vec<FileScanTask>>,
    pub(crate) equality_delete_files: Option<Vec<FileScanTask>>,
    pub(crate) position_delete_schema: Option<Schema>,
    pub(crate) equality_delete_schema: Option<Schema>,
    pub(crate) merge_on_read_sql: String,
}

struct DataFusionTaskContextBuilder {
    schema: Arc<Schema>,
    data_files: Vec<FileScanTask>,
    position_delete_files: Vec<FileScanTask>,
    equality_delete_files: Vec<FileScanTask>,
}

impl DataFusionTaskContextBuilder {
    pub fn with_schema(mut self, schema: Arc<Schema>) -> Self {
        self.schema = schema;
        self
    }

    pub fn with_datafile(mut self, data_files: Vec<FileScanTask>) -> Self {
        self.data_files = data_files;
        self
    }

    pub fn with_position_delete_files(mut self, position_delete_files: Vec<FileScanTask>) -> Self {
        self.position_delete_files = position_delete_files;
        self
    }

    pub fn with_equality_delete_files(mut self, equality_delete_files: Vec<FileScanTask>) -> Self {
        self.equality_delete_files = equality_delete_files;
        self
    }

    // build data fusion task context
    pub fn build(self) -> Result<DataFusionTaskContext> {
        let highest_field_id = self.schema.highest_field_id();
        // Build scheam for position delete file, file_path + pos
        let position_delete_schema = Schema::builder()
            .with_fields(vec![
                Arc::new(NestedField::new(
                    1,
                    FILE_PATH,
                    Type::Primitive(PrimitiveType::String),
                    true,
                )),
                Arc::new(NestedField::new(
                    2,
                    POS,
                    Type::Primitive(PrimitiveType::Long),
                    true,
                )),
            ])
            .build()?;
        // Build schema for equality delete file, equality_ids + seq_num
        let mut equality_ids: Option<Vec<i32>> = None;
        for i in &self.equality_delete_files {
            if let Some(ids) = equality_ids.as_ref() {
                if ids.eq(&i.equality_ids) {
                    continue;
                } else {
                    return Err(CompactionError::Config("equality_ids not equal".to_owned()));
                }
            } else {
                equality_ids = Some(i.equality_ids.clone());
            }
        }
        let mut equality_delete_vec = vec![];
        if let Some(ids) = equality_ids.as_ref() {
            for i in ids {
                let field = self
                    .schema
                    .field_by_id(*i)
                    .ok_or_else(|| CompactionError::Config("equality_ids not found".to_owned()))?;
                equality_delete_vec.push(field.clone());
            }
        }
        let equality_join_names: Vec<_> =
            equality_delete_vec.iter().map(|i| i.name.clone()).collect();

        if !equality_delete_vec.is_empty() {
            equality_delete_vec.push(Arc::new(NestedField::new(
                highest_field_id + 1,
                SEQ_NUM,
                Type::Primitive(PrimitiveType::Long),
                true,
            )));
        }
        let equality_delete_schema = Schema::builder().with_fields(equality_delete_vec).build()?;
        let need_file_path_and_pos = !self.position_delete_files.is_empty();
        let need_seq_num = !equality_join_names.is_empty();

        // Build schema for data file, old schema + seq_num + file_path + pos
        let project_names: Vec<_> = self
            .schema
            .as_struct()
            .fields()
            .iter()
            .map(|i| i.name.clone())
            .collect();
        let highest_field_id = self.schema.highest_field_id();
        let mut add_schema_fields = vec![];
        // add sequence number column if needed
        if need_seq_num {
            add_schema_fields.push(Arc::new(NestedField::new(
                highest_field_id + 1,
                SEQ_NUM,
                Type::Primitive(PrimitiveType::Long),
                true,
            )));
        }
        // add file path and position column if needed
        if need_file_path_and_pos {
            add_schema_fields.push(Arc::new(NestedField::new(
                highest_field_id + 2,
                FILE_PATH,
                Type::Primitive(PrimitiveType::String),
                true,
            )));
            add_schema_fields.push(Arc::new(NestedField::new(
                highest_field_id + 3,
                POS,
                Type::Primitive(PrimitiveType::Long),
                true,
            )));
        }
        // data file schema is old schema + seq_num + file_path + pos. used for data file table provider
        let data_file_schema = self
            .schema
            .as_ref()
            .clone()
            .into_builder()
            .with_fields(add_schema_fields)
            .build()?;
        // input schema is old schema. used for data file writer
        let input_schema = self.schema.as_ref().clone();

        let sql_builder = sql_builder::SqlBuilder::new(
            &project_names,
            &self.position_delete_files,
            &self.equality_delete_files,
            &equality_join_names,
            need_seq_num,
            need_file_path_and_pos,
        );
        let merge_on_read_sql = sql_builder.build_merge_on_read_sql();

        Ok(DataFusionTaskContext {
            data_file_schema: Some(data_file_schema),
            input_schema: Some(input_schema),
            data_files: Some(self.data_files),
            position_delete_files: Some(self.position_delete_files),
            equality_delete_files: Some(self.equality_delete_files),
            position_delete_schema: if need_file_path_and_pos {
                Some(position_delete_schema)
            } else {
                None
            },
            equality_delete_schema: if need_seq_num {
                Some(equality_delete_schema)
            } else {
                None
            },
            merge_on_read_sql,
        })
    }
}

impl DataFusionTaskContext {
    pub fn builder() -> Result<DataFusionTaskContextBuilder> {
        Ok(DataFusionTaskContextBuilder {
            schema: Arc::new(Schema::builder().build()?),
            data_files: vec![],
            position_delete_files: vec![],
            equality_delete_files: vec![],
        })
    }

    pub fn need_file_path_and_pos(&self) -> bool {
        self.position_delete_files
            .as_ref()
            .is_some_and(|v| !v.is_empty())
    }

    pub fn need_seq_num(&self) -> bool {
        self.equality_delete_files
            .as_ref()
            .is_some_and(|v| !v.is_empty())
    }
}

#[cfg(test)]
mod tests {
    use futures_async_stream::for_await;
    use iceberg::Catalog;
    use iceberg::scan::FileScanTask;
    use iceberg::table::Table;
    use iceberg::writer::file_writer::location_generator::DefaultLocationGenerator;
    use iceberg::{TableIdent, io::FileIOBuilder, transaction::Transaction};
    use iceberg_catalog_sql::{SqlBindStyle, SqlCatalog, SqlCatalogConfig};
    use std::collections::HashMap;
    use std::sync::Arc;

    use crate::CompactionError;
    use crate::executor::{InputFileScanTasks, RewriteFilesRequest, RewriteFilesResponse};
    use crate::{CompactionConfig, CompactionExecutor, executor::DataFusionExecutor};

    async fn build_catalog() -> SqlCatalog {
        let sql_lite_uri = "postgresql://xxhx:123456@localhost:5432/demo_iceberg";
        let warehouse_location = "s3a://hummock001/iceberg-data".to_owned();
        let config = SqlCatalogConfig::builder()
            .uri(sql_lite_uri.to_owned())
            .name("demo1".to_owned())
            .warehouse_location(warehouse_location)
            .file_io(
                FileIOBuilder::new("s3a")
                    .with_prop("s3.secret-access-key", "hummockadmin")
                    .with_prop("s3.access-key-id", "hummockadmin")
                    .with_prop("s3.endpoint", "http://127.0.0.1:9301")
                    .with_prop("s3.region", "")
                    .build()
                    .unwrap(),
            )
            .sql_bind_style(SqlBindStyle::DollarNumeric)
            .build();
        SqlCatalog::new(config).await.unwrap()
    }

    async fn get_tasks_from_table(table: Table) -> Result<InputFileScanTasks, CompactionError> {
        let snapshot_id = table.metadata().current_snapshot_id().unwrap();

        let scan = table
            .scan()
            .snapshot_id(snapshot_id)
            .with_delete_file_processing_enabled(true)
            .build()?;
        let file_scan_stream = scan.plan_files().await?;

        let mut position_delete_files = HashMap::new();
        let mut data_files = vec![];
        let mut equality_delete_files = HashMap::new();

        #[for_await]
        for task in file_scan_stream {
            let task: FileScanTask = task?;
            match task.data_file_content {
                iceberg::spec::DataContentType::Data => {
                    for delete_task in task.deletes.iter() {
                        match &delete_task.data_file_content {
                            iceberg::spec::DataContentType::PositionDeletes => {
                                let mut delete_task = delete_task.clone();
                                delete_task.project_field_ids = vec![];
                                position_delete_files
                                    .insert(delete_task.data_file_path.clone(), delete_task);
                            }
                            iceberg::spec::DataContentType::EqualityDeletes => {
                                let mut delete_task = delete_task.clone();
                                delete_task.project_field_ids = delete_task.equality_ids.clone();
                                equality_delete_files
                                    .insert(delete_task.data_file_path.clone(), delete_task);
                            }
                            _ => {
                                unreachable!()
                            }
                        }
                    }
                    data_files.push(task);
                }
                _ => {
                    unreachable!()
                }
            }
        }
        Ok(InputFileScanTasks {
            data_files,
            position_delete_files: position_delete_files.into_values().collect(),
            equality_delete_files: equality_delete_files.into_values().collect(),
        })
    }

    #[tokio::test]
    async fn test_compact() {
        let catalog = build_catalog().await;
        let table_id = TableIdent::from_strs(vec!["demo_db", "test_all_delete"]).unwrap();
        let table = catalog.load_table(&table_id).await.unwrap();

        let manifest_list = table
            .metadata()
            .current_snapshot()
            .unwrap()
            .load_manifest_list(table.file_io(), table.metadata())
            .await
            .unwrap();

        let mut data_file = vec![];
        let mut delete_file = vec![];
        for manifest_file in manifest_list.entries() {
            let a = manifest_file.load_manifest(table.file_io()).await.unwrap();
            let (entry, _) = a.into_parts();
            for i in entry {
                match i.content_type() {
                    iceberg::spec::DataContentType::Data => {
                        data_file.push(i.data_file().clone());
                    }
                    iceberg::spec::DataContentType::EqualityDeletes => {
                        delete_file.push(i.data_file().clone());
                    }
                    iceberg::spec::DataContentType::PositionDeletes => {
                        delete_file.push(i.data_file().clone());
                    }
                }
            }
        }
        let all_file_scan_tasks = get_tasks_from_table(table.clone()).await.unwrap();
        let file_io = table.file_io().clone();
        let schema = table.metadata().current_schema();
        let default_location_generator =
            DefaultLocationGenerator::new(table.metadata().clone()).unwrap();
        let request = RewriteFilesRequest {
            file_io: file_io,
            schema: schema.clone(),
            input_file_scan_tasks: all_file_scan_tasks,
            config: Arc::new(CompactionConfig {
                batch_parallelism: Some(4),
                target_partitions: Some(4),
                data_file_prefix: None,
            }),
<<<<<<< HEAD
            dir_path: default_location_generator.dir_path,
        };
        let RewriteFilesResponse {
            data_files: output_data_files,
            stat: _,
        } = DataFusionExecutor::rewrite_files(request).await.unwrap();
=======
            default_location_generator.dir_path,
            table.metadata().default_partition_spec().clone(),
        )
        .await
        .unwrap();
>>>>>>> bc917e26
        let txn = Transaction::new(&table);
        let mut rewrite_action = txn.rewrite_files(None, vec![]).unwrap();
        rewrite_action
            .add_data_files(output_data_files.clone())
            .unwrap();
        rewrite_action.delete_files(data_file).unwrap();
        rewrite_action.delete_files(delete_file).unwrap();
        let tx = rewrite_action.apply().await.unwrap();
        tx.commit(&catalog).await.unwrap();
    }
}<|MERGE_RESOLUTION|>--- conflicted
+++ resolved
@@ -1,6 +1,4 @@
-<<<<<<< HEAD
 use crate::error::Result;
-=======
 /*
  * Copyright 2025 IC
  *
@@ -17,7 +15,6 @@
  * limitations under the License.
  */
 
->>>>>>> bc917e26
 use ::datafusion::{
     parquet::file::properties::WriterProperties,
     prelude::{SessionConfig, SessionContext},
@@ -31,9 +28,13 @@
     scan::FileScanTask,
     spec::{DataFile, NestedField, PartitionSpec, PrimitiveType, Schema, Type},
     writer::{
-        base_writer::data_file_writer::{ DataFileWriterBuilder}, file_writer::{
-            location_generator::{DefaultFileNameGenerator, DefaultLocationGenerator}, ParquetWriterBuilder
-        }, function_writer::fanout_partition_writer::{FanoutPartitionWriterBuilder}, IcebergWriter, IcebergWriterBuilder
+        IcebergWriter, IcebergWriterBuilder,
+        base_writer::data_file_writer::DataFileWriterBuilder,
+        file_writer::{
+            ParquetWriterBuilder,
+            location_generator::{DefaultFileNameGenerator, DefaultLocationGenerator},
+        },
+        function_writer::fanout_partition_writer::FanoutPartitionWriterBuilder,
     },
 };
 use sqlx::types::Uuid;
@@ -62,7 +63,6 @@
 
 #[async_trait]
 impl CompactionExecutor for DataFusionExecutor {
-<<<<<<< HEAD
     async fn rewrite_files(request: RewriteFilesRequest) -> Result<RewriteFilesResponse> {
         let RewriteFilesRequest {
             file_io,
@@ -70,17 +70,8 @@
             input_file_scan_tasks,
             config,
             dir_path,
+            partition_spec,
         } = request;
-=======
-    async fn rewrite_files(
-        file_io: FileIO,
-        schema: Arc<Schema>,
-        input_file_scan_tasks: InputFileScanTasks,
-        config: Arc<CompactionConfig>,
-        dir_path: String,
-        partition_spec: Arc<PartitionSpec>,
-    ) -> Result<CompactionResult, CompactionError> {
->>>>>>> bc917e26
         let batch_parallelism = config.batch_parallelism.unwrap_or(4);
         let target_partitions = config.target_partitions.unwrap_or(4);
         let data_file_prefix = config
@@ -166,32 +157,24 @@
             let schema = arc_input_schema.clone();
             let data_file_prefix = data_file_prefix.clone();
             let file_io = file_io.clone();
-<<<<<<< HEAD
-            let future: JoinHandle<Result<Vec<iceberg::spec::DataFile>>> =
-                tokio::spawn(async move {
-                    let mut data_file_writer =
-                        Self::build_iceberg_writer(data_file_prefix, dir_path, schema, file_io)
-                            .await?;
-                    while let Some(b) = batch.as_mut().next().await {
-                        data_file_writer.write(b?).await?;
-                    }
-                    let data_files = data_file_writer.close().await?;
-                    Ok(data_files)
-                });
-=======
             let partition_spec = partition_spec.clone();
             let future: JoinHandle<
                 std::result::Result<Vec<iceberg::spec::DataFile>, CompactionError>,
             > = tokio::spawn(async move {
-                let mut data_file_writer =
-                    Self::build_iceberg_writer(data_file_prefix, dir_path, schema, file_io,partition_spec).await?;
+                let mut data_file_writer = Self::build_iceberg_writer(
+                    data_file_prefix,
+                    dir_path,
+                    schema,
+                    file_io,
+                    partition_spec,
+                )
+                .await?;
                 while let Some(b) = batch.as_mut().next().await {
                     data_file_writer.write(b?).await?;
                 }
                 let data_files = data_file_writer.close().await?;
                 Ok(data_files)
             });
->>>>>>> bc917e26
             futures.push(future);
         }
         // collect all data files from all partitions
@@ -293,14 +276,7 @@
         schema: Arc<Schema>,
         file_io: FileIO,
         partition_spec: Arc<PartitionSpec>,
-    ) -> Result<
-<<<<<<< HEAD
-        DataFileWriter<ParquetWriterBuilder<DefaultLocationGenerator, DefaultFileNameGenerator>>,
-=======
-        Box<dyn IcebergWriter>,
-        CompactionError,
->>>>>>> bc917e26
-    > {
+    ) -> Result<Box<dyn IcebergWriter>> {
         let location_generator = DefaultLocationGenerator { dir_path };
         let unique_uuid_suffix = Uuid::now_v7();
         let file_name_generator = DefaultFileNameGenerator::new(
@@ -318,15 +294,19 @@
         );
         let data_file_builder =
             DataFileWriterBuilder::new(parquet_writer_builder, None, partition_spec.spec_id());
-            let iceberg_output_writer =if partition_spec.fields().is_empty() {
-                Box::new(data_file_builder.build().await?) as Box<dyn IcebergWriter>
-            } else {
-                Box::new(FanoutPartitionWriterBuilder::new(
-                                    data_file_builder,
-                                    partition_spec.clone(), 
-                                    schema,
-                                )?.build().await?) as Box<dyn IcebergWriter>
-            };
+        let iceberg_output_writer = if partition_spec.fields().is_empty() {
+            Box::new(data_file_builder.build().await?) as Box<dyn IcebergWriter>
+        } else {
+            Box::new(
+                FanoutPartitionWriterBuilder::new(
+                    data_file_builder,
+                    partition_spec.clone(),
+                    schema,
+                )?
+                .build()
+                .await?,
+            ) as Box<dyn IcebergWriter>
+        };
         Ok(iceberg_output_writer)
     }
 }
@@ -663,20 +643,15 @@
                 target_partitions: Some(4),
                 data_file_prefix: None,
             }),
-<<<<<<< HEAD
             dir_path: default_location_generator.dir_path,
+            partition_spec: table.metadata().default_partition_spec().clone(),
         };
+
         let RewriteFilesResponse {
             data_files: output_data_files,
             stat: _,
         } = DataFusionExecutor::rewrite_files(request).await.unwrap();
-=======
-            default_location_generator.dir_path,
-            table.metadata().default_partition_spec().clone(),
-        )
-        .await
-        .unwrap();
->>>>>>> bc917e26
+
         let txn = Transaction::new(&table);
         let mut rewrite_action = txn.rewrite_files(None, vec![]).unwrap();
         rewrite_action
