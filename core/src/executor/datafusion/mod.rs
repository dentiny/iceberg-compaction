--- conflicted
+++ resolved
@@ -358,15 +358,9 @@
     }
 
     // build data fusion task context
-<<<<<<< HEAD
-    pub fn build(self) -> Result<DataFusionTaskContext, CompactionError> {
+    pub fn build(self) -> Result<DataFusionTaskContext> {
         let mut highest_field_id = self.schema.highest_field_id();
         // Build schema for position delete file, file_path + pos
-=======
-    pub fn build(self) -> Result<DataFusionTaskContext> {
-        let highest_field_id = self.schema.highest_field_id();
-        // Build scheam for position delete file, file_path + pos
->>>>>>> f2268b9e
         let position_delete_schema = Schema::builder()
             .with_fields(vec![
                 Arc::new(NestedField::new(
@@ -492,7 +486,7 @@
         &self,
         equality_ids: &[i32],
         highest_field_id: &mut i32,
-    ) -> Result<Schema, CompactionError> {
+    ) -> Result<Schema> {
         let mut equality_delete_fields = Vec::with_capacity(equality_ids.len());
         for id in equality_ids {
             let field = self
@@ -585,12 +579,8 @@
     use std::sync::Arc;
 
     use crate::CompactionError;
-<<<<<<< HEAD
     use crate::executor::datafusion::{DataFusionTaskContextBuilder, EqualityDeleteMetadata};
-    use crate::executor::{CompactionResult, InputFileScanTasks};
-=======
     use crate::executor::{InputFileScanTasks, RewriteFilesRequest, RewriteFilesResponse};
->>>>>>> f2268b9e
     use crate::{CompactionConfig, CompactionExecutor, executor::DataFusionExecutor};
 
     async fn build_catalog() -> SqlCatalog {
@@ -705,7 +695,7 @@
         let default_location_generator =
             DefaultLocationGenerator::new(table.metadata().clone()).unwrap();
         let request = RewriteFilesRequest {
-            file_io: file_io,
+            file_io,
             schema: schema.clone(),
             input_file_scan_tasks: all_file_scan_tasks,
             config: Arc::new(CompactionConfig {
