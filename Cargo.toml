--- conflicted
+++ resolved
@@ -2,19 +2,14 @@
 resolver = "2"
 members = ["core", "prost", "services/compactor"]
 
-<<<<<<< HEAD
-[dependencies]
+[workspace.dependencies]
 iceberg = { git = "https://github.com/risingwavelabs/iceberg-rust.git", rev = "e7744e5ac03ffaee2465b532e6c5787df9cb4a9d", features = [
-=======
-[workspace.dependencies]
-iceberg = { git = "https://github.com/risingwavelabs/iceberg-rust.git", rev = "683fb89edeaf8d1baae69e1f376d68b92be1d496", features = [
->>>>>>> 6b10d974
     "storage-s3",
     "storage-gcs",
 ] }
 async-trait = "0.1.86"
 parquet = { version = "53.2", features = ["async"] }
-<<<<<<< HEAD
+prost = "0.12"
 serde = { version = "1", features = ["rc"] }
 datafusion = "45.0.0"
 iceberg-datafusion = { git = "https://github.com/risingwavelabs/iceberg-rust.git", rev = "e7744e5ac03ffaee2465b532e6c5787df9cb4a9d" }
@@ -36,17 +31,10 @@
 futures = "0.3.17"
 futures-async-stream = "0.2.9"
 async-stream = "0.3.5"
-=======
-prost = "0.12"
-serde = { version = "1", features = ["rc"] }
 thiserror = "2.0.11"
 tonic = "0.11.0"
-tokio = { version = "1", features = ["full"] }
-
 ic-core = { path = "./core" }
 ic-prost = { path = "./prost" }
 ic-service-compactor = { path = "./services/compactor" }
-
 prost-build = { version = "0.12" }
-tonic-build = "0.11.0"
->>>>>>> 6b10d974
+tonic-build = "0.11.0"